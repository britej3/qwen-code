--- conflicted
+++ resolved
@@ -20,13 +20,8 @@
   Config,
   Config as ActualConfigType,
   ApprovalMode,
-<<<<<<< HEAD
 } from '@qwen-code/qwen-code-core';
-import { useInput, type Key as InkKey } from 'ink';
-=======
-} from '@google/gemini-cli-core';
 import { useKeypress, Key } from './useKeypress.js';
->>>>>>> 25821739
 
 vi.mock('./useKeypress.js');
 
