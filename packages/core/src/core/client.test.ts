/**
 * @license
 * Copyright 2025 Google LLC
 * SPDX-License-Identifier: Apache-2.0
 */

import { describe, it, expect, vi, beforeEach, afterEach } from 'vitest';

import {
  Chat,
  Content,
  EmbedContentResponse,
  GenerateContentResponse,
  GoogleGenAI,
} from '@google/genai';
import { findIndexAfterFraction, GeminiClient } from './client.js';
import { AuthType, ContentGenerator } from './contentGenerator.js';
import { GeminiChat } from './geminiChat.js';
import { Config } from '../config/config.js';
import { GeminiEventType, Turn } from './turn.js';
import { getCoreSystemPrompt } from './prompts.js';
import { DEFAULT_GEMINI_FLASH_MODEL } from '../config/models.js';
import { FileDiscoveryService } from '../services/fileDiscoveryService.js';
import { setSimulate429 } from '../utils/testUtils.js';
import { tokenLimit } from './tokenLimits.js';
import { ideContext } from '../ide/ideContext.js';

// --- Mocks ---
const mockChatCreateFn = vi.fn();
const mockGenerateContentFn = vi.fn();
const mockEmbedContentFn = vi.fn();
const mockTurnRunFn = vi.fn();

vi.mock('@google/genai');
vi.mock('./turn', () => {
  // Define a mock class that has the same shape as the real Turn
  class MockTurn {
    pendingToolCalls = [];
    // The run method is a property that holds our mock function
    run = mockTurnRunFn;

    constructor() {
      // The constructor can be empty or do some mock setup
    }
  }
  // Export the mock class as 'Turn'
  return {
    Turn: MockTurn,
    GeminiEventType: {
      MaxSessionTurns: 'MaxSessionTurns',
      ChatCompressed: 'ChatCompressed',
    },
  };
});

vi.mock('../config/config.js');
vi.mock('./prompts');
vi.mock('../utils/getFolderStructure', () => ({
  getFolderStructure: vi.fn().mockResolvedValue('Mock Folder Structure'),
}));
vi.mock('../utils/errorReporting', () => ({ reportError: vi.fn() }));
vi.mock('../utils/nextSpeakerChecker', () => ({
  checkNextSpeaker: vi.fn().mockResolvedValue(null),
}));
vi.mock('../utils/generateContentResponseUtilities', () => ({
  getResponseText: (result: GenerateContentResponse) =>
    result.candidates?.[0]?.content?.parts?.map((part) => part.text).join('') ||
    undefined,
  getFunctionCalls: (result: GenerateContentResponse) => {
    // Extract function calls from the response
    const parts = result.candidates?.[0]?.content?.parts;
    if (!parts) {
      return undefined;
    }
    const functionCallParts = parts
      .filter((part) => !!part.functionCall)
      .map((part) => part.functionCall);
    return functionCallParts.length > 0 ? functionCallParts : undefined;
  },
}));
vi.mock('../telemetry/index.js', () => ({
  logApiRequest: vi.fn(),
  logApiResponse: vi.fn(),
  logApiError: vi.fn(),
}));
vi.mock('../ide/ideContext.js');

describe('findIndexAfterFraction', () => {
  const history: Content[] = [
    { role: 'user', parts: [{ text: 'This is the first message.' }] }, // JSON length: 66
    { role: 'model', parts: [{ text: 'This is the second message.' }] }, // JSON length: 68
    { role: 'user', parts: [{ text: 'This is the third message.' }] }, // JSON length: 66
    { role: 'model', parts: [{ text: 'This is the fourth message.' }] }, // JSON length: 68
    { role: 'user', parts: [{ text: 'This is the fifth message.' }] }, // JSON length: 65
  ];
  // Total length: 333

  it('should throw an error for non-positive numbers', () => {
    expect(() => findIndexAfterFraction(history, 0)).toThrow(
      'Fraction must be between 0 and 1',
    );
  });

  it('should throw an error for a fraction greater than or equal to 1', () => {
    expect(() => findIndexAfterFraction(history, 1)).toThrow(
      'Fraction must be between 0 and 1',
    );
  });

  it('should handle a fraction in the middle', () => {
    // 333 * 0.5 = 166.5
    // 0: 66
    // 1: 66 + 68 = 134
    // 2: 134 + 66 = 200
    // 200 >= 166.5, so index is 2
    expect(findIndexAfterFraction(history, 0.5)).toBe(2);
  });

  it('should handle a fraction that results in the last index', () => {
    // 333 * 0.9 = 299.7
    // ...
    // 3: 200 + 68 = 268
    // 4: 268 + 65 = 333
    // 333 >= 299.7, so index is 4
    expect(findIndexAfterFraction(history, 0.9)).toBe(4);
  });

  it('should handle an empty history', () => {
    expect(findIndexAfterFraction([], 0.5)).toBe(0);
  });

  it('should handle a history with only one item', () => {
    expect(findIndexAfterFraction(history.slice(0, 1), 0.5)).toBe(0);
  });

  it('should handle history with weird parts', () => {
    const historyWithEmptyParts: Content[] = [
      { role: 'user', parts: [{ text: 'Message 1' }] },
      { role: 'model', parts: [{ fileData: { fileUri: 'derp' } }] },
      { role: 'user', parts: [{ text: 'Message 2' }] },
    ];
    expect(findIndexAfterFraction(historyWithEmptyParts, 0.5)).toBe(1);
  });
});

describe('Gemini Client (client.ts)', () => {
  let client: GeminiClient;
  beforeEach(async () => {
    vi.resetAllMocks();

    // Disable 429 simulation for tests
    setSimulate429(false);

    // Set up the mock for GoogleGenAI constructor and its methods
    const MockedGoogleGenAI = vi.mocked(GoogleGenAI);
    MockedGoogleGenAI.mockImplementation(() => {
      const mock = {
        chats: { create: mockChatCreateFn },
        models: {
          generateContent: mockGenerateContentFn,
          embedContent: mockEmbedContentFn,
        },
      };
      return mock as unknown as GoogleGenAI;
    });

    mockChatCreateFn.mockResolvedValue({} as Chat);
    mockGenerateContentFn.mockResolvedValue({
      candidates: [
        {
          content: {
            parts: [
              {
                functionCall: {
                  name: 'respond_in_schema',
                  args: { key: 'value' },
                },
              },
            ],
          },
        },
      ],
    } as unknown as GenerateContentResponse);

    // Because the GeminiClient constructor kicks off an async process (startChat)
    // that depends on a fully-formed Config object, we need to mock the
    // entire implementation of Config for these tests.
    const mockToolRegistry = {
      getFunctionDeclarations: vi.fn().mockReturnValue([]),
      getTool: vi.fn().mockReturnValue(null),
    };
    const fileService = new FileDiscoveryService('/test/dir');
    const contentGeneratorConfig = {
      model: 'test-model',
      apiKey: 'test-key',
      vertexai: false,
      authType: AuthType.USE_GEMINI,
    };
    const mockConfigObject = {
      getContentGeneratorConfig: vi
        .fn()
        .mockReturnValue(contentGeneratorConfig),
      getToolRegistry: vi.fn().mockResolvedValue(mockToolRegistry),
      getModel: vi.fn().mockReturnValue('test-model'),
      getEmbeddingModel: vi.fn().mockReturnValue('test-embedding-model'),
      getApiKey: vi.fn().mockReturnValue('test-key'),
      getVertexAI: vi.fn().mockReturnValue(false),
      getUserAgent: vi.fn().mockReturnValue('test-agent'),
      getUserMemory: vi.fn().mockReturnValue(''),
      getFullContext: vi.fn().mockReturnValue(false),
      getSessionId: vi.fn().mockReturnValue('test-session-id'),
      getProxy: vi.fn().mockReturnValue(undefined),
      getWorkingDir: vi.fn().mockReturnValue('/test/dir'),
      getFileService: vi.fn().mockReturnValue(fileService),
      getMaxSessionTurns: vi.fn().mockReturnValue(0),
      getSessionTokenLimit: vi.fn().mockReturnValue(32000),
      getMaxFolderItems: vi.fn().mockReturnValue(20),
      getQuotaErrorOccurred: vi.fn().mockReturnValue(false),
      setQuotaErrorOccurred: vi.fn(),
      getNoBrowser: vi.fn().mockReturnValue(false),
      getSystemPromptMappings: vi.fn().mockReturnValue(undefined),
      getUsageStatisticsEnabled: vi.fn().mockReturnValue(true),
      getIdeModeFeature: vi.fn().mockReturnValue(false),
      getIdeMode: vi.fn().mockReturnValue(true),
      getDebugMode: vi.fn().mockReturnValue(false),
      getWorkspaceContext: vi.fn().mockReturnValue({
        getDirectories: vi.fn().mockReturnValue(['/test/dir']),
      }),
      getGeminiClient: vi.fn(),
      setFallbackMode: vi.fn(),
<<<<<<< HEAD
      getDebugMode: vi.fn().mockReturnValue(false),
      getCliVersion: vi.fn().mockReturnValue('1.0.0'),
=======
      getChatCompression: vi.fn().mockReturnValue(undefined),
>>>>>>> 5349c4d0
    };
    const MockedConfig = vi.mocked(Config, true);
    MockedConfig.mockImplementation(
      () => mockConfigObject as unknown as Config,
    );

    // We can instantiate the client here since Config is mocked
    // and the constructor will use the mocked GoogleGenAI
    client = new GeminiClient(
      new Config({ sessionId: 'test-session-id' } as never),
    );
    mockConfigObject.getGeminiClient.mockReturnValue(client);

    await client.initialize(contentGeneratorConfig);
  });

  afterEach(() => {
    vi.restoreAllMocks();
  });

  // NOTE: The following tests for startChat were removed due to persistent issues with
  // the @google/genai mock. Specifically, the mockChatCreateFn (representing instance.chats.create)
  // was not being detected as called by the GeminiClient instance.
  // This likely points to a subtle issue in how the GoogleGenerativeAI class constructor
  // and its instance methods are mocked and then used by the class under test.
  // For future debugging, ensure that the `this.client` in `GeminiClient` (which is an
  // instance of the mocked GoogleGenerativeAI) correctly has its `chats.create` method
  // pointing to `mockChatCreateFn`.
  // it('startChat should call getCoreSystemPrompt with userMemory and pass to chats.create', async () => { ... });
  // it('startChat should call getCoreSystemPrompt with empty string if userMemory is empty', async () => { ... });

  // NOTE: The following tests for generateJson were removed due to persistent issues with
  // the @google/genai mock, similar to the startChat tests. The mockGenerateContentFn
  // (representing instance.models.generateContent) was not being detected as called, or the mock
  // was not preventing an actual API call (leading to API key errors).
  // For future debugging, ensure `this.client.models.generateContent` in `GeminiClient` correctly
  // uses the `mockGenerateContentFn`.
  // it('generateJson should call getCoreSystemPrompt with userMemory and pass to generateContent', async () => { ... });
  // it('generateJson should call getCoreSystemPrompt with empty string if userMemory is empty', async () => { ... });

  describe('generateEmbedding', () => {
    const texts = ['hello world', 'goodbye world'];
    const testEmbeddingModel = 'test-embedding-model';

    it('should call embedContent with correct parameters and return embeddings', async () => {
      const mockEmbeddings = [
        [0.1, 0.2, 0.3],
        [0.4, 0.5, 0.6],
      ];
      const mockResponse: EmbedContentResponse = {
        embeddings: [
          { values: mockEmbeddings[0] },
          { values: mockEmbeddings[1] },
        ],
      };
      mockEmbedContentFn.mockResolvedValue(mockResponse);

      const result = await client.generateEmbedding(texts);

      expect(mockEmbedContentFn).toHaveBeenCalledTimes(1);
      expect(mockEmbedContentFn).toHaveBeenCalledWith({
        model: testEmbeddingModel,
        contents: texts,
      });
      expect(result).toEqual(mockEmbeddings);
    });

    it('should return an empty array if an empty array is passed', async () => {
      const result = await client.generateEmbedding([]);
      expect(result).toEqual([]);
      expect(mockEmbedContentFn).not.toHaveBeenCalled();
    });

    it('should throw an error if API response has no embeddings array', async () => {
      mockEmbedContentFn.mockResolvedValue({} as EmbedContentResponse); // No `embeddings` key

      await expect(client.generateEmbedding(texts)).rejects.toThrow(
        'No embeddings found in API response.',
      );
    });

    it('should throw an error if API response has an empty embeddings array', async () => {
      const mockResponse: EmbedContentResponse = {
        embeddings: [],
      };
      mockEmbedContentFn.mockResolvedValue(mockResponse);
      await expect(client.generateEmbedding(texts)).rejects.toThrow(
        'No embeddings found in API response.',
      );
    });

    it('should throw an error if API returns a mismatched number of embeddings', async () => {
      const mockResponse: EmbedContentResponse = {
        embeddings: [{ values: [1, 2, 3] }], // Only one for two texts
      };
      mockEmbedContentFn.mockResolvedValue(mockResponse);

      await expect(client.generateEmbedding(texts)).rejects.toThrow(
        'API returned a mismatched number of embeddings. Expected 2, got 1.',
      );
    });

    it('should throw an error if any embedding has nullish values', async () => {
      const mockResponse: EmbedContentResponse = {
        embeddings: [{ values: [1, 2, 3] }, { values: undefined }], // Second one is bad
      };
      mockEmbedContentFn.mockResolvedValue(mockResponse);

      await expect(client.generateEmbedding(texts)).rejects.toThrow(
        'API returned an empty embedding for input text at index 1: "goodbye world"',
      );
    });

    it('should throw an error if any embedding has an empty values array', async () => {
      const mockResponse: EmbedContentResponse = {
        embeddings: [{ values: [] }, { values: [1, 2, 3] }], // First one is bad
      };
      mockEmbedContentFn.mockResolvedValue(mockResponse);

      await expect(client.generateEmbedding(texts)).rejects.toThrow(
        'API returned an empty embedding for input text at index 0: "hello world"',
      );
    });

    it('should propagate errors from the API call', async () => {
      const apiError = new Error('API Failure');
      mockEmbedContentFn.mockRejectedValue(apiError);

      await expect(client.generateEmbedding(texts)).rejects.toThrow(
        'API Failure',
      );
    });
  });

  describe('generateContent', () => {
    it('should call generateContent with the correct parameters', async () => {
      const contents = [{ role: 'user', parts: [{ text: 'hello' }] }];
      const generationConfig = { temperature: 0.5 };
      const abortSignal = new AbortController().signal;

      // Mock countTokens
      const mockGenerator: Partial<ContentGenerator> = {
        countTokens: vi.fn().mockResolvedValue({ totalTokens: 1 }),
        generateContent: mockGenerateContentFn,
      };
      client['contentGenerator'] = mockGenerator as ContentGenerator;

      await client.generateContent(contents, generationConfig, abortSignal);

      expect(mockGenerateContentFn).toHaveBeenCalledWith(
        {
          model: 'test-model',
          config: {
            abortSignal,
            systemInstruction: getCoreSystemPrompt(''),
            temperature: 0.5,
            topP: 1,
          },
          contents,
        },
        'test-session-id',
      );
    });
  });

  describe('generateJson', () => {
    it('should call generateContent with the correct parameters', async () => {
      const contents = [{ role: 'user', parts: [{ text: 'hello' }] }];
      const schema = { type: 'string' };
      const abortSignal = new AbortController().signal;

      // Mock countTokens
      const mockGenerator: Partial<ContentGenerator> = {
        countTokens: vi.fn().mockResolvedValue({ totalTokens: 1 }),
        generateContent: mockGenerateContentFn,
      };
      client['contentGenerator'] = mockGenerator as ContentGenerator;

      const result = await client.generateJson(contents, schema, abortSignal);
      expect(result).toEqual({ key: 'value' });

      expect(mockGenerateContentFn).toHaveBeenCalledWith(
        {
          model: 'test-model', // Should use current model from config
          config: {
            abortSignal,
            systemInstruction: getCoreSystemPrompt(''),
            temperature: 0,
            topP: 1,
<<<<<<< HEAD
            tools: [
              {
                functionDeclarations: [
                  {
                    name: 'respond_in_schema',
                    description: 'Provide the response in provided schema',
                    parameters: schema,
                  },
                ],
              },
            ],
=======
            responseJsonSchema: schema,
            responseMimeType: 'application/json',
>>>>>>> 5349c4d0
          },
          contents,
        },
        'test-session-id',
      );
    });

    it('should allow overriding model and config', async () => {
      const contents = [{ role: 'user', parts: [{ text: 'hello' }] }];
      const schema = { type: 'string' };
      const abortSignal = new AbortController().signal;
      const customModel = 'custom-json-model';
      const customConfig = { temperature: 0.9, topK: 20 };

      const mockGenerator: Partial<ContentGenerator> = {
        countTokens: vi.fn().mockResolvedValue({ totalTokens: 1 }),
        generateContent: mockGenerateContentFn,
      };
      client['contentGenerator'] = mockGenerator as ContentGenerator;

      const result = await client.generateJson(
        contents,
        schema,
        abortSignal,
        customModel,
        customConfig,
      );
      expect(result).toEqual({ key: 'value' });

      expect(mockGenerateContentFn).toHaveBeenCalledWith(
        {
          model: customModel,
          config: {
            abortSignal,
            systemInstruction: getCoreSystemPrompt(''),
            temperature: 0.9,
            topP: 1, // from default
            topK: 20,
<<<<<<< HEAD
            tools: [
              {
                functionDeclarations: [
                  {
                    name: 'respond_in_schema',
                    description: 'Provide the response in provided schema',
                    parameters: schema,
                  },
                ],
              },
            ],
=======
            responseJsonSchema: schema,
            responseMimeType: 'application/json',
>>>>>>> 5349c4d0
          },
          contents,
        },
        'test-session-id',
      );
    });
  });

  describe('addHistory', () => {
    it('should call chat.addHistory with the provided content', async () => {
      const mockChat = {
        addHistory: vi.fn(),
      };
      client['chat'] = mockChat as unknown as GeminiChat;

      const newContent = {
        role: 'user',
        parts: [{ text: 'New history item' }],
      };
      await client.addHistory(newContent);

      expect(mockChat.addHistory).toHaveBeenCalledWith(newContent);
    });
  });

  describe('resetChat', () => {
    it('should create a new chat session, clearing the old history', async () => {
      // 1. Get the initial chat instance and add some history.
      const initialChat = client.getChat();
      const initialHistory = await client.getHistory();
      await client.addHistory({
        role: 'user',
        parts: [{ text: 'some old message' }],
      });
      const historyWithOldMessage = await client.getHistory();
      expect(historyWithOldMessage.length).toBeGreaterThan(
        initialHistory.length,
      );

      // 2. Call resetChat.
      await client.resetChat();

      // 3. Get the new chat instance and its history.
      const newChat = client.getChat();
      const newHistory = await client.getHistory();

      // 4. Assert that the chat instance is new and the history is reset.
      expect(newChat).not.toBe(initialChat);
      expect(newHistory.length).toBe(initialHistory.length);
      expect(JSON.stringify(newHistory)).not.toContain('some old message');
    });
  });

  describe('tryCompressChat', () => {
    const mockCountTokens = vi.fn();
    const mockSendMessage = vi.fn();
    const mockGetHistory = vi.fn();

    beforeEach(() => {
      vi.mock('./tokenLimits', () => ({
        tokenLimit: vi.fn(),
      }));

      client['contentGenerator'] = {
        countTokens: mockCountTokens,
      } as unknown as ContentGenerator;

      client['chat'] = {
        getHistory: mockGetHistory,
        addHistory: vi.fn(),
        setHistory: vi.fn(),
        sendMessage: mockSendMessage,
      } as unknown as GeminiChat;
    });

    it('should not trigger summarization if token count is below threshold', async () => {
      const MOCKED_TOKEN_LIMIT = 1000;
      vi.mocked(tokenLimit).mockReturnValue(MOCKED_TOKEN_LIMIT);
      mockGetHistory.mockReturnValue([
        { role: 'user', parts: [{ text: '...history...' }] },
      ]);

      mockCountTokens.mockResolvedValue({
        totalTokens: MOCKED_TOKEN_LIMIT * 0.699, // TOKEN_THRESHOLD_FOR_SUMMARIZATION = 0.7
      });

      const initialChat = client.getChat();
      const result = await client.tryCompressChat('prompt-id-2');
      const newChat = client.getChat();

      expect(tokenLimit).toHaveBeenCalled();
      expect(result).toBeNull();
      expect(newChat).toBe(initialChat);
    });

    it('should trigger summarization if token count is at threshold with contextPercentageThreshold setting', async () => {
      const MOCKED_TOKEN_LIMIT = 1000;
      const MOCKED_CONTEXT_PERCENTAGE_THRESHOLD = 0.5;
      vi.mocked(tokenLimit).mockReturnValue(MOCKED_TOKEN_LIMIT);
      vi.spyOn(client['config'], 'getChatCompression').mockReturnValue({
        contextPercentageThreshold: MOCKED_CONTEXT_PERCENTAGE_THRESHOLD,
      });
      mockGetHistory.mockReturnValue([
        { role: 'user', parts: [{ text: '...history...' }] },
      ]);

      const originalTokenCount =
        MOCKED_TOKEN_LIMIT * MOCKED_CONTEXT_PERCENTAGE_THRESHOLD;
      const newTokenCount = 100;

      mockCountTokens
        .mockResolvedValueOnce({ totalTokens: originalTokenCount }) // First call for the check
        .mockResolvedValueOnce({ totalTokens: newTokenCount }); // Second call for the new history

      // Mock the summary response from the chat
      mockSendMessage.mockResolvedValue({
        role: 'model',
        parts: [{ text: 'This is a summary.' }],
      });

      const initialChat = client.getChat();
      const result = await client.tryCompressChat('prompt-id-3');
      const newChat = client.getChat();

      expect(tokenLimit).toHaveBeenCalled();
      expect(mockSendMessage).toHaveBeenCalled();

      // Assert that summarization happened and returned the correct stats
      expect(result).toEqual({
        originalTokenCount,
        newTokenCount,
      });

      // Assert that the chat was reset
      expect(newChat).not.toBe(initialChat);
    });

    it('should not compress across a function call response', async () => {
      const MOCKED_TOKEN_LIMIT = 1000;
      vi.mocked(tokenLimit).mockReturnValue(MOCKED_TOKEN_LIMIT);
      mockGetHistory.mockReturnValue([
        { role: 'user', parts: [{ text: '...history 1...' }] },
        { role: 'model', parts: [{ text: '...history 2...' }] },
        { role: 'user', parts: [{ text: '...history 3...' }] },
        { role: 'model', parts: [{ text: '...history 4...' }] },
        { role: 'user', parts: [{ text: '...history 5...' }] },
        { role: 'model', parts: [{ text: '...history 6...' }] },
        { role: 'user', parts: [{ text: '...history 7...' }] },
        { role: 'model', parts: [{ text: '...history 8...' }] },
        // Normally we would break here, but we have a function response.
        {
          role: 'user',
          parts: [{ functionResponse: { name: '...history 8...' } }],
        },
        { role: 'model', parts: [{ text: '...history 10...' }] },
        // Instead we will break here.
        { role: 'user', parts: [{ text: '...history 10...' }] },
      ]);

      const originalTokenCount = 1000 * 0.7;
      const newTokenCount = 100;

      mockCountTokens
        .mockResolvedValueOnce({ totalTokens: originalTokenCount }) // First call for the check
        .mockResolvedValueOnce({ totalTokens: newTokenCount }); // Second call for the new history

      // Mock the summary response from the chat
      mockSendMessage.mockResolvedValue({
        role: 'model',
        parts: [{ text: 'This is a summary.' }],
      });

      const initialChat = client.getChat();
      const result = await client.tryCompressChat('prompt-id-3');
      const newChat = client.getChat();

      expect(tokenLimit).toHaveBeenCalled();
      expect(mockSendMessage).toHaveBeenCalled();

      // Assert that summarization happened and returned the correct stats
      expect(result).toEqual({
        originalTokenCount,
        newTokenCount,
      });
      // Assert that the chat was reset
      expect(newChat).not.toBe(initialChat);

      // 1. standard start context message
      // 2. standard canned user start message
      // 3. compressed summary message
      // 4. standard canned user summary message
      // 5. The last user message (not the last 3 because that would start with a function response)
      expect(newChat.getHistory().length).toEqual(5);
    });

    it('should always trigger summarization when force is true, regardless of token count', async () => {
      mockGetHistory.mockReturnValue([
        { role: 'user', parts: [{ text: '...history...' }] },
      ]);

      const originalTokenCount = 10; // Well below threshold
      const newTokenCount = 5;

      mockCountTokens
        .mockResolvedValueOnce({ totalTokens: originalTokenCount })
        .mockResolvedValueOnce({ totalTokens: newTokenCount });

      // Mock the summary response from the chat
      mockSendMessage.mockResolvedValue({
        role: 'model',
        parts: [{ text: 'This is a summary.' }],
      });

      const initialChat = client.getChat();
      const result = await client.tryCompressChat('prompt-id-1', true); // force = true
      const newChat = client.getChat();

      expect(mockSendMessage).toHaveBeenCalled();

      expect(result).toEqual({
        originalTokenCount,
        newTokenCount,
      });

      // Assert that the chat was reset
      expect(newChat).not.toBe(initialChat);
    });
  });

  describe('sendMessageStream', () => {
    it('should include editor context when ideModeFeature is enabled', async () => {
      // Arrange
      vi.mocked(ideContext.getIdeContext).mockReturnValue({
        workspaceState: {
          openFiles: [
            {
              path: '/path/to/active/file.ts',
              timestamp: Date.now(),
              isActive: true,
              selectedText: 'hello',
              cursor: { line: 5, character: 10 },
            },
            {
              path: '/path/to/recent/file1.ts',
              timestamp: Date.now(),
            },
            {
              path: '/path/to/recent/file2.ts',
              timestamp: Date.now(),
            },
          ],
        },
      });

      vi.spyOn(client['config'], 'getIdeModeFeature').mockReturnValue(true);

      const mockStream = (async function* () {
        yield { type: 'content', value: 'Hello' };
      })();
      mockTurnRunFn.mockReturnValue(mockStream);

      const mockChat: Partial<GeminiChat> = {
        addHistory: vi.fn(),
        getHistory: vi.fn().mockReturnValue([]),
      };
      client['chat'] = mockChat as GeminiChat;

      const mockGenerator: Partial<ContentGenerator> = {
        countTokens: vi.fn().mockResolvedValue({ totalTokens: 0 }),
        generateContent: mockGenerateContentFn,
      };
      client['contentGenerator'] = mockGenerator as ContentGenerator;

      const initialRequest = [{ text: 'Hi' }];

      // Act
      const stream = client.sendMessageStream(
        initialRequest,
        new AbortController().signal,
        'prompt-id-ide',
      );
      for await (const _ of stream) {
        // consume stream
      }

      // Assert
      expect(ideContext.getIdeContext).toHaveBeenCalled();
      const expectedContext = `
Here is the user's editor context as a JSON object. This is for your information only.
\`\`\`json
${JSON.stringify(
  {
    activeFile: {
      path: '/path/to/active/file.ts',
      cursor: {
        line: 5,
        character: 10,
      },
      selectedText: 'hello',
    },
    otherOpenFiles: ['/path/to/recent/file1.ts', '/path/to/recent/file2.ts'],
  },
  null,
  2,
)}
\`\`\`
      `.trim();
      const expectedRequest = [{ text: expectedContext }];
      expect(mockChat.addHistory).toHaveBeenCalledWith({
        role: 'user',
        parts: expectedRequest,
      });
    });

    it('should not add context if ideModeFeature is enabled but no open files', async () => {
      // Arrange
      vi.mocked(ideContext.getIdeContext).mockReturnValue({
        workspaceState: {
          openFiles: [],
        },
      });

      vi.spyOn(client['config'], 'getIdeModeFeature').mockReturnValue(true);

      const mockStream = (async function* () {
        yield { type: 'content', value: 'Hello' };
      })();
      mockTurnRunFn.mockReturnValue(mockStream);

      const mockChat: Partial<GeminiChat> = {
        addHistory: vi.fn(),
        getHistory: vi.fn().mockReturnValue([]),
      };
      client['chat'] = mockChat as GeminiChat;

      const mockGenerator: Partial<ContentGenerator> = {
        countTokens: vi.fn().mockResolvedValue({ totalTokens: 0 }),
        generateContent: mockGenerateContentFn,
      };
      client['contentGenerator'] = mockGenerator as ContentGenerator;

      const initialRequest = [{ text: 'Hi' }];

      // Act
      const stream = client.sendMessageStream(
        initialRequest,
        new AbortController().signal,
        'prompt-id-ide',
      );
      for await (const _ of stream) {
        // consume stream
      }

      // Assert
      expect(ideContext.getIdeContext).toHaveBeenCalled();
      expect(mockTurnRunFn).toHaveBeenCalledWith(
        initialRequest,
        expect.any(Object),
      );
    });

    it('should add context if ideModeFeature is enabled and there is one active file', async () => {
      // Arrange
      vi.mocked(ideContext.getIdeContext).mockReturnValue({
        workspaceState: {
          openFiles: [
            {
              path: '/path/to/active/file.ts',
              timestamp: Date.now(),
              isActive: true,
              selectedText: 'hello',
              cursor: { line: 5, character: 10 },
            },
          ],
        },
      });

      vi.spyOn(client['config'], 'getIdeModeFeature').mockReturnValue(true);

      const mockStream = (async function* () {
        yield { type: 'content', value: 'Hello' };
      })();
      mockTurnRunFn.mockReturnValue(mockStream);

      const mockChat: Partial<GeminiChat> = {
        addHistory: vi.fn(),
        getHistory: vi.fn().mockReturnValue([]),
      };
      client['chat'] = mockChat as GeminiChat;

      const mockGenerator: Partial<ContentGenerator> = {
        countTokens: vi.fn().mockResolvedValue({ totalTokens: 0 }),
        generateContent: mockGenerateContentFn,
      };
      client['contentGenerator'] = mockGenerator as ContentGenerator;

      const initialRequest = [{ text: 'Hi' }];

      // Act
      const stream = client.sendMessageStream(
        initialRequest,
        new AbortController().signal,
        'prompt-id-ide',
      );
      for await (const _ of stream) {
        // consume stream
      }

      // Assert
      expect(ideContext.getIdeContext).toHaveBeenCalled();
      const expectedContext = `
Here is the user's editor context as a JSON object. This is for your information only.
\`\`\`json
${JSON.stringify(
  {
    activeFile: {
      path: '/path/to/active/file.ts',
      cursor: {
        line: 5,
        character: 10,
      },
      selectedText: 'hello',
    },
  },
  null,
  2,
)}
\`\`\`
      `.trim();
      const expectedRequest = [{ text: expectedContext }];
      expect(mockChat.addHistory).toHaveBeenCalledWith({
        role: 'user',
        parts: expectedRequest,
      });
    });

    it('should add context if ideModeFeature is enabled and there are open files but no active file', async () => {
      // Arrange
      vi.mocked(ideContext.getIdeContext).mockReturnValue({
        workspaceState: {
          openFiles: [
            {
              path: '/path/to/recent/file1.ts',
              timestamp: Date.now(),
            },
            {
              path: '/path/to/recent/file2.ts',
              timestamp: Date.now(),
            },
          ],
        },
      });

      vi.spyOn(client['config'], 'getIdeModeFeature').mockReturnValue(true);

      const mockStream = (async function* () {
        yield { type: 'content', value: 'Hello' };
      })();
      mockTurnRunFn.mockReturnValue(mockStream);

      const mockChat: Partial<GeminiChat> = {
        addHistory: vi.fn(),
        getHistory: vi.fn().mockReturnValue([]),
      };
      client['chat'] = mockChat as GeminiChat;

      const mockGenerator: Partial<ContentGenerator> = {
        countTokens: vi.fn().mockResolvedValue({ totalTokens: 0 }),
        generateContent: mockGenerateContentFn,
      };
      client['contentGenerator'] = mockGenerator as ContentGenerator;

      const initialRequest = [{ text: 'Hi' }];

      // Act
      const stream = client.sendMessageStream(
        initialRequest,
        new AbortController().signal,
        'prompt-id-ide',
      );
      for await (const _ of stream) {
        // consume stream
      }

      // Assert
      expect(ideContext.getIdeContext).toHaveBeenCalled();
      const expectedContext = `
Here is the user's editor context as a JSON object. This is for your information only.
\`\`\`json
${JSON.stringify(
  {
    otherOpenFiles: ['/path/to/recent/file1.ts', '/path/to/recent/file2.ts'],
  },
  null,
  2,
)}
\`\`\`
      `.trim();
      const expectedRequest = [{ text: expectedContext }];
      expect(mockChat.addHistory).toHaveBeenCalledWith({
        role: 'user',
        parts: expectedRequest,
      });
    });

    it('should return the turn instance after the stream is complete', async () => {
      // Arrange
      const mockStream = (async function* () {
        yield { type: 'content', value: 'Hello' };
      })();
      mockTurnRunFn.mockReturnValue(mockStream);

      const mockChat: Partial<GeminiChat> = {
        addHistory: vi.fn(),
        getHistory: vi.fn().mockReturnValue([]),
      };
      client['chat'] = mockChat as GeminiChat;

      const mockGenerator: Partial<ContentGenerator> = {
        countTokens: vi.fn().mockResolvedValue({ totalTokens: 0 }),
        generateContent: mockGenerateContentFn,
      };
      client['contentGenerator'] = mockGenerator as ContentGenerator;

      // Act
      const stream = client.sendMessageStream(
        [{ text: 'Hi' }],
        new AbortController().signal,
        'prompt-id-1',
      );

      // Consume the stream manually to get the final return value.
      let finalResult: Turn | undefined;
      while (true) {
        const result = await stream.next();
        if (result.done) {
          finalResult = result.value;
          break;
        }
      }

      // Assert
      expect(finalResult).toBeInstanceOf(Turn);
    });

    it('should stop infinite loop after MAX_TURNS when nextSpeaker always returns model', async () => {
      // Get the mocked checkNextSpeaker function and configure it to trigger infinite loop
      const { checkNextSpeaker } = await import(
        '../utils/nextSpeakerChecker.js'
      );
      const mockCheckNextSpeaker = vi.mocked(checkNextSpeaker);
      mockCheckNextSpeaker.mockResolvedValue({
        next_speaker: 'model',
        reasoning: 'Test case - always continue',
      });

      // Mock Turn to have no pending tool calls (which would allow nextSpeaker check)
      const mockStream = (async function* () {
        yield { type: 'content', value: 'Continue...' };
      })();
      mockTurnRunFn.mockReturnValue(mockStream);

      const mockChat: Partial<GeminiChat> = {
        addHistory: vi.fn(),
        getHistory: vi.fn().mockReturnValue([]),
      };
      client['chat'] = mockChat as GeminiChat;

      const mockGenerator: Partial<ContentGenerator> = {
        countTokens: vi.fn().mockResolvedValue({ totalTokens: 0 }),
        generateContent: mockGenerateContentFn,
      };
      client['contentGenerator'] = mockGenerator as ContentGenerator;

      // Use a signal that never gets aborted
      const abortController = new AbortController();
      const signal = abortController.signal;

      // Act - Start the stream that should loop
      const stream = client.sendMessageStream(
        [{ text: 'Start conversation' }],
        signal,
        'prompt-id-2',
      );

      // Count how many stream events we get
      let eventCount = 0;
      let finalResult: Turn | undefined;

      // Consume the stream and count iterations
      while (true) {
        const result = await stream.next();
        if (result.done) {
          finalResult = result.value;
          break;
        }
        eventCount++;

        // Safety check to prevent actual infinite loop in test
        if (eventCount > 200) {
          abortController.abort();
          throw new Error(
            'Test exceeded expected event limit - possible actual infinite loop',
          );
        }
      }

      // Assert
      expect(finalResult).toBeInstanceOf(Turn);

      // Debug: Check how many times checkNextSpeaker was called
      const callCount = mockCheckNextSpeaker.mock.calls.length;

      // If infinite loop protection is working, checkNextSpeaker should be called many times
      // but stop at MAX_TURNS (100). Since each recursive call should trigger checkNextSpeaker,
      // we expect it to be called multiple times before hitting the limit
      expect(mockCheckNextSpeaker).toHaveBeenCalled();

      // The test should demonstrate that the infinite loop protection works:
      // - If checkNextSpeaker is called many times (close to MAX_TURNS), it shows the loop was happening
      // - If it's only called once, the recursive behavior might not be triggered
      if (callCount === 0) {
        throw new Error(
          'checkNextSpeaker was never called - the recursive condition was not met',
        );
      } else if (callCount === 1) {
        // This might be expected behavior if the turn has pending tool calls or other conditions prevent recursion
        console.log(
          'checkNextSpeaker called only once - no infinite loop occurred',
        );
      } else {
        console.log(
          `checkNextSpeaker called ${callCount} times - infinite loop protection worked`,
        );
        // If called multiple times, we expect it to be stopped before MAX_TURNS
        expect(callCount).toBeLessThanOrEqual(100); // Should not exceed MAX_TURNS
      }

      // The stream should produce events and eventually terminate
      expect(eventCount).toBeGreaterThanOrEqual(1);
      expect(eventCount).toBeLessThan(200); // Should not exceed our safety limit
    });

    it('should yield MaxSessionTurns and stop when session turn limit is reached', async () => {
      // Arrange
      const MAX_SESSION_TURNS = 5;
      vi.spyOn(client['config'], 'getMaxSessionTurns').mockReturnValue(
        MAX_SESSION_TURNS,
      );

      const mockStream = (async function* () {
        yield { type: 'content', value: 'Hello' };
      })();
      mockTurnRunFn.mockReturnValue(mockStream);

      const mockChat: Partial<GeminiChat> = {
        addHistory: vi.fn(),
        getHistory: vi.fn().mockReturnValue([]),
      };
      client['chat'] = mockChat as GeminiChat;

      const mockGenerator: Partial<ContentGenerator> = {
        countTokens: vi.fn().mockResolvedValue({ totalTokens: 0 }),
        generateContent: mockGenerateContentFn,
      };
      client['contentGenerator'] = mockGenerator as ContentGenerator;

      // Act & Assert
      // Run up to the limit
      for (let i = 0; i < MAX_SESSION_TURNS; i++) {
        const stream = client.sendMessageStream(
          [{ text: 'Hi' }],
          new AbortController().signal,
          'prompt-id-4',
        );
        // consume stream
        for await (const _event of stream) {
          // do nothing
        }
      }

      // This call should exceed the limit
      const stream = client.sendMessageStream(
        [{ text: 'Hi' }],
        new AbortController().signal,
        'prompt-id-5',
      );

      const events = [];
      for await (const event of stream) {
        events.push(event);
      }

      expect(events).toEqual([{ type: GeminiEventType.MaxSessionTurns }]);
      expect(mockTurnRunFn).toHaveBeenCalledTimes(MAX_SESSION_TURNS);
    });

    it('should respect MAX_TURNS limit even when turns parameter is set to a large value', async () => {
      // This test verifies that the infinite loop protection works even when
      // someone tries to bypass it by calling with a very large turns value

      // Get the mocked checkNextSpeaker function and configure it to trigger infinite loop
      const { checkNextSpeaker } = await import(
        '../utils/nextSpeakerChecker.js'
      );
      const mockCheckNextSpeaker = vi.mocked(checkNextSpeaker);
      mockCheckNextSpeaker.mockResolvedValue({
        next_speaker: 'model',
        reasoning: 'Test case - always continue',
      });

      // Mock Turn to have no pending tool calls (which would allow nextSpeaker check)
      const mockStream = (async function* () {
        yield { type: 'content', value: 'Continue...' };
      })();
      mockTurnRunFn.mockReturnValue(mockStream);

      const mockChat: Partial<GeminiChat> = {
        addHistory: vi.fn(),
        getHistory: vi.fn().mockReturnValue([]),
      };
      client['chat'] = mockChat as GeminiChat;

      const mockGenerator: Partial<ContentGenerator> = {
        countTokens: vi.fn().mockResolvedValue({ totalTokens: 0 }),
        generateContent: mockGenerateContentFn,
      };
      client['contentGenerator'] = mockGenerator as ContentGenerator;

      // Use a signal that never gets aborted
      const abortController = new AbortController();
      const signal = abortController.signal;

      // Act - Start the stream with an extremely high turns value
      // This simulates a case where the turns protection is bypassed
      const stream = client.sendMessageStream(
        [{ text: 'Start conversation' }],
        signal,
        'prompt-id-3',
        Number.MAX_SAFE_INTEGER, // Bypass the MAX_TURNS protection
      );

      // Count how many stream events we get
      let eventCount = 0;
      const maxTestIterations = 1000; // Higher limit to show the loop continues

      // Consume the stream and count iterations
      try {
        while (true) {
          const result = await stream.next();
          if (result.done) {
            break;
          }
          eventCount++;

          // This test should hit this limit, demonstrating the infinite loop
          if (eventCount > maxTestIterations) {
            abortController.abort();
            // This is the expected behavior - we hit the infinite loop
            break;
          }
        }
      } catch (error) {
        // If the test framework times out, that also demonstrates the infinite loop
        console.error('Test timed out or errored:', error);
      }

      // Assert that the fix works - the loop should stop at MAX_TURNS
      const callCount = mockCheckNextSpeaker.mock.calls.length;

      // With the fix: even when turns is set to a very high value,
      // the loop should stop at MAX_TURNS (100)
      expect(callCount).toBeLessThanOrEqual(100); // Should not exceed MAX_TURNS
      expect(eventCount).toBeLessThanOrEqual(200); // Should have reasonable number of events

      console.log(
        `Infinite loop protection working: checkNextSpeaker called ${callCount} times, ` +
          `${eventCount} events generated (properly bounded by MAX_TURNS)`,
      );
    });

    describe('Editor context delta', () => {
      const mockStream = (async function* () {
        yield { type: 'content', value: 'Hello' };
      })();

      beforeEach(() => {
        client['forceFullIdeContext'] = false; // Reset before each delta test
        vi.spyOn(client, 'tryCompressChat').mockResolvedValue(null);
        vi.spyOn(client['config'], 'getIdeModeFeature').mockReturnValue(true);
        mockTurnRunFn.mockReturnValue(mockStream);

        const mockChat: Partial<GeminiChat> = {
          addHistory: vi.fn(),
          setHistory: vi.fn(),
          sendMessage: vi.fn().mockResolvedValue({ text: 'summary' }),
          // Assume history is not empty for delta checks
          getHistory: vi
            .fn()
            .mockReturnValue([
              { role: 'user', parts: [{ text: 'previous message' }] },
            ]),
        };
        client['chat'] = mockChat as GeminiChat;

        const mockGenerator: Partial<ContentGenerator> = {
          countTokens: vi.fn().mockResolvedValue({ totalTokens: 0 }),
          generateContent: mockGenerateContentFn,
        };
        client['contentGenerator'] = mockGenerator as ContentGenerator;
      });

      const testCases = [
        {
          description: 'sends delta when active file changes',
          previousActiveFile: {
            path: '/path/to/old/file.ts',
            cursor: { line: 5, character: 10 },
            selectedText: 'hello',
          },
          currentActiveFile: {
            path: '/path/to/active/file.ts',
            cursor: { line: 5, character: 10 },
            selectedText: 'hello',
          },
          shouldSendContext: true,
        },
        {
          description: 'sends delta when cursor line changes',
          previousActiveFile: {
            path: '/path/to/active/file.ts',
            cursor: { line: 1, character: 10 },
            selectedText: 'hello',
          },
          currentActiveFile: {
            path: '/path/to/active/file.ts',
            cursor: { line: 5, character: 10 },
            selectedText: 'hello',
          },
          shouldSendContext: true,
        },
        {
          description: 'sends delta when cursor character changes',
          previousActiveFile: {
            path: '/path/to/active/file.ts',
            cursor: { line: 5, character: 1 },
            selectedText: 'hello',
          },
          currentActiveFile: {
            path: '/path/to/active/file.ts',
            cursor: { line: 5, character: 10 },
            selectedText: 'hello',
          },
          shouldSendContext: true,
        },
        {
          description: 'sends delta when selected text changes',
          previousActiveFile: {
            path: '/path/to/active/file.ts',
            cursor: { line: 5, character: 10 },
            selectedText: 'world',
          },
          currentActiveFile: {
            path: '/path/to/active/file.ts',
            cursor: { line: 5, character: 10 },
            selectedText: 'hello',
          },
          shouldSendContext: true,
        },
        {
          description: 'sends delta when selected text is added',
          previousActiveFile: {
            path: '/path/to/active/file.ts',
            cursor: { line: 5, character: 10 },
          },
          currentActiveFile: {
            path: '/path/to/active/file.ts',
            cursor: { line: 5, character: 10 },
            selectedText: 'hello',
          },
          shouldSendContext: true,
        },
        {
          description: 'sends delta when selected text is removed',
          previousActiveFile: {
            path: '/path/to/active/file.ts',
            cursor: { line: 5, character: 10 },
            selectedText: 'hello',
          },
          currentActiveFile: {
            path: '/path/to/active/file.ts',
            cursor: { line: 5, character: 10 },
          },
          shouldSendContext: true,
        },
        {
          description: 'does not send context when nothing changes',
          previousActiveFile: {
            path: '/path/to/active/file.ts',
            cursor: { line: 5, character: 10 },
            selectedText: 'hello',
          },
          currentActiveFile: {
            path: '/path/to/active/file.ts',
            cursor: { line: 5, character: 10 },
            selectedText: 'hello',
          },
          shouldSendContext: false,
        },
      ];

      it.each(testCases)(
        '$description',
        async ({
          previousActiveFile,
          currentActiveFile,
          shouldSendContext,
        }) => {
          // Setup previous context
          client['lastSentIdeContext'] = {
            workspaceState: {
              openFiles: [
                {
                  path: previousActiveFile.path,
                  cursor: previousActiveFile.cursor,
                  selectedText: previousActiveFile.selectedText,
                  isActive: true,
                  timestamp: Date.now() - 1000,
                },
              ],
            },
          };

          // Setup current context
          vi.mocked(ideContext.getIdeContext).mockReturnValue({
            workspaceState: {
              openFiles: [
                { ...currentActiveFile, isActive: true, timestamp: Date.now() },
              ],
            },
          });

          const stream = client.sendMessageStream(
            [{ text: 'Hi' }],
            new AbortController().signal,
            'prompt-id-delta',
          );
          for await (const _ of stream) {
            // consume stream
          }

          const mockChat = client['chat'] as unknown as {
            addHistory: (typeof vi)['fn'];
          };

          if (shouldSendContext) {
            expect(mockChat.addHistory).toHaveBeenCalledWith(
              expect.objectContaining({
                parts: expect.arrayContaining([
                  expect.objectContaining({
                    text: expect.stringContaining(
                      "Here is a summary of changes in the user's editor context",
                    ),
                  }),
                ]),
              }),
            );
          } else {
            expect(mockChat.addHistory).not.toHaveBeenCalled();
          }
        },
      );

      it('sends full context when history is cleared, even if editor state is unchanged', async () => {
        const activeFile = {
          path: '/path/to/active/file.ts',
          cursor: { line: 5, character: 10 },
          selectedText: 'hello',
        };

        // Setup previous context
        client['lastSentIdeContext'] = {
          workspaceState: {
            openFiles: [
              {
                path: activeFile.path,
                cursor: activeFile.cursor,
                selectedText: activeFile.selectedText,
                isActive: true,
                timestamp: Date.now() - 1000,
              },
            ],
          },
        };

        // Setup current context (same as previous)
        vi.mocked(ideContext.getIdeContext).mockReturnValue({
          workspaceState: {
            openFiles: [
              { ...activeFile, isActive: true, timestamp: Date.now() },
            ],
          },
        });

        // Make history empty
        const mockChat = client['chat'] as unknown as {
          getHistory: ReturnType<(typeof vi)['fn']>;
          addHistory: ReturnType<(typeof vi)['fn']>;
        };
        mockChat.getHistory.mockReturnValue([]);

        const stream = client.sendMessageStream(
          [{ text: 'Hi' }],
          new AbortController().signal,
          'prompt-id-history-cleared',
        );
        for await (const _ of stream) {
          // consume stream
        }

        expect(mockChat.addHistory).toHaveBeenCalledWith(
          expect.objectContaining({
            parts: expect.arrayContaining([
              expect.objectContaining({
                text: expect.stringContaining(
                  "Here is the user's editor context",
                ),
              }),
            ]),
          }),
        );

        // Also verify it's the full context, not a delta.
        const call = mockChat.addHistory.mock.calls[0][0];
        const contextText = call.parts[0].text;
        const contextJson = JSON.parse(
          contextText.match(/```json\n(.*)\n```/s)![1],
        );
        expect(contextJson).toHaveProperty('activeFile');
        expect(contextJson.activeFile.path).toBe('/path/to/active/file.ts');
      });
    });
  });

  describe('generateContent', () => {
    it('should use current model from config for content generation', async () => {
      const initialModel = client['config'].getModel();
      const contents = [{ role: 'user', parts: [{ text: 'test' }] }];
      const currentModel = initialModel + '-changed';

      vi.spyOn(client['config'], 'getModel').mockReturnValueOnce(currentModel);

      const mockGenerator: Partial<ContentGenerator> = {
        countTokens: vi.fn().mockResolvedValue({ totalTokens: 1 }),
        generateContent: mockGenerateContentFn,
      };
      client['contentGenerator'] = mockGenerator as ContentGenerator;

      await client.generateContent(contents, {}, new AbortController().signal);

      expect(mockGenerateContentFn).not.toHaveBeenCalledWith({
        model: initialModel,
        config: expect.any(Object),
        contents,
      });
      expect(mockGenerateContentFn).toHaveBeenCalledWith(
        {
          model: currentModel,
          config: expect.any(Object),
          contents,
        },
        'test-session-id',
      );
    });
  });

  describe('tryCompressChat', () => {
    it('should use current model from config for token counting after sendMessage', async () => {
      const initialModel = client['config'].getModel();

      const mockCountTokens = vi
        .fn()
        .mockResolvedValueOnce({ totalTokens: 100000 })
        .mockResolvedValueOnce({ totalTokens: 5000 });

      const mockSendMessage = vi.fn().mockResolvedValue({ text: 'Summary' });

      const mockChatHistory = [
        { role: 'user', parts: [{ text: 'Long conversation' }] },
        { role: 'model', parts: [{ text: 'Long response' }] },
      ];

      const mockChat: Partial<GeminiChat> = {
        getHistory: vi.fn().mockReturnValue(mockChatHistory),
        setHistory: vi.fn(),
        sendMessage: mockSendMessage,
      };

      const mockGenerator: Partial<ContentGenerator> = {
        countTokens: mockCountTokens,
      };

      // mock the model has been changed between calls of `countTokens`
      const firstCurrentModel = initialModel + '-changed-1';
      const secondCurrentModel = initialModel + '-changed-2';
      vi.spyOn(client['config'], 'getModel')
        .mockReturnValueOnce(firstCurrentModel)
        .mockReturnValueOnce(secondCurrentModel);

      client['chat'] = mockChat as GeminiChat;
      client['contentGenerator'] = mockGenerator as ContentGenerator;
      client['startChat'] = vi.fn().mockResolvedValue(mockChat);

      const result = await client.tryCompressChat('prompt-id-4', true);

      expect(mockCountTokens).toHaveBeenCalledTimes(2);
      expect(mockCountTokens).toHaveBeenNthCalledWith(1, {
        model: firstCurrentModel,
        contents: mockChatHistory,
      });
      expect(mockCountTokens).toHaveBeenNthCalledWith(2, {
        model: secondCurrentModel,
        contents: expect.any(Array),
      });

      expect(result).toEqual({
        originalTokenCount: 100000,
        newTokenCount: 5000,
      });
    });
  });

  describe('handleFlashFallback', () => {
    it('should use current model from config when checking for fallback', async () => {
      const initialModel = client['config'].getModel();
      const fallbackModel = DEFAULT_GEMINI_FLASH_MODEL;

      // mock config been changed
      const currentModel = initialModel + '-changed';
      const getModelSpy = vi.spyOn(client['config'], 'getModel');
      getModelSpy.mockReturnValue(currentModel);

      const mockFallbackHandler = vi.fn().mockResolvedValue(true);
      client['config'].flashFallbackHandler = mockFallbackHandler;
      client['config'].setModel = vi.fn();

      const result = await client['handleFlashFallback'](
        AuthType.LOGIN_WITH_GOOGLE,
      );

      expect(result).toBe(fallbackModel);

      expect(mockFallbackHandler).toHaveBeenCalledWith(
        currentModel,
        fallbackModel,
        undefined,
      );
    });
  });
});<|MERGE_RESOLUTION|>--- conflicted
+++ resolved
@@ -214,7 +214,6 @@
       getFileService: vi.fn().mockReturnValue(fileService),
       getMaxSessionTurns: vi.fn().mockReturnValue(0),
       getSessionTokenLimit: vi.fn().mockReturnValue(32000),
-      getMaxFolderItems: vi.fn().mockReturnValue(20),
       getQuotaErrorOccurred: vi.fn().mockReturnValue(false),
       setQuotaErrorOccurred: vi.fn(),
       getNoBrowser: vi.fn().mockReturnValue(false),
@@ -228,12 +227,8 @@
       }),
       getGeminiClient: vi.fn(),
       setFallbackMode: vi.fn(),
-<<<<<<< HEAD
-      getDebugMode: vi.fn().mockReturnValue(false),
       getCliVersion: vi.fn().mockReturnValue('1.0.0'),
-=======
       getChatCompression: vi.fn().mockReturnValue(undefined),
->>>>>>> 5349c4d0
     };
     const MockedConfig = vi.mocked(Config, true);
     MockedConfig.mockImplementation(
@@ -423,7 +418,6 @@
             systemInstruction: getCoreSystemPrompt(''),
             temperature: 0,
             topP: 1,
-<<<<<<< HEAD
             tools: [
               {
                 functionDeclarations: [
@@ -435,10 +429,6 @@
                 ],
               },
             ],
-=======
-            responseJsonSchema: schema,
-            responseMimeType: 'application/json',
->>>>>>> 5349c4d0
           },
           contents,
         },
@@ -477,7 +467,6 @@
             temperature: 0.9,
             topP: 1, // from default
             topK: 20,
-<<<<<<< HEAD
             tools: [
               {
                 functionDeclarations: [
@@ -489,10 +478,6 @@
                 ],
               },
             ],
-=======
-            responseJsonSchema: schema,
-            responseMimeType: 'application/json',
->>>>>>> 5349c4d0
           },
           contents,
         },
